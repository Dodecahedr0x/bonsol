--- conflicted
+++ resolved
@@ -119,11 +119,7 @@
         run: |
           set -euxo pipefail
           cd /usr/opt/bonsol/
-<<<<<<< HEAD
-          echo "Using image ghcr.io/bonsol-collective/bonsol-node:stark-cuda-${{ github.sha }}"
-=======
           echo "Using image ${{ needs.check-fork-pr.outputs.is_fork == 'true' && 'bonsol-node-stark-cuda:latest' || format('ghcr.io/bonsol-collective/bonsol-node:stark-cuda-{0}', github.sha) }}"
->>>>>>> c59e5a4a
           git clone https://github.com/bonsol-collective/bonsol.git src
           cp -pr src/elf .
           solana-keygen new -s --no-bip39-passphrase -f
@@ -154,8 +150,4 @@
             --url https://bonsol-public-images.s3.amazonaws.com/simple-68f4b0c5f9ce034aa60ceb264a18d6c410a3af68fafd931bcfd9ebe7c1e42960 \
             -y
           echo "Running Tests"
-<<<<<<< HEAD
-          /usr/opt/bonsol/bonsol-tester 500
-=======
-          /usr/opt/bonsol/bonsol-tester 500
->>>>>>> c59e5a4a
+          /usr/opt/bonsol/bonsol-tester 500