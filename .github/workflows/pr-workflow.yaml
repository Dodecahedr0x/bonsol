--- conflicted
+++ resolved
@@ -130,8 +130,4 @@
             --url https://bonsol-public-images.s3.amazonaws.com/simple-68f4b0c5f9ce034aa60ceb264a18d6c410a3af68fafd931bcfd9ebe7c1e42960 \
             -y
           echo "Running Tests"
-<<<<<<< HEAD
-          /usr/opt/bonsol/bonsol-tester 500
-=======
-          /usr/opt/bonsol/bonsol-tester 500
->>>>>>> a91e36b5
+          /usr/opt/bonsol/bonsol-tester 500